"""
Muscled data sink and/or source actor.

- Assumes that the port names for the conduits going out and in have
    the format ``*ids_name*_in`` and ``*ids_name*_out``, will fail otherwise.
- Set sink_uri and/or source_uri in the settings to determine which DBEntry
    is used as data sink and/or source.
- You can set the occurrence number per port with the optional setting
    ``*ids_name*_out_occ``
- For now the only available ports for the components are:
    source: O_I
    sink: F_INIT
    sink_source: F_INIT, O_F
- Available settings are
    sink_uri: which db entry uri the data should be saved to
    source_uri: which db entry uri the data should be loaded from
    interpolation_method: which imas interpolation method to use for load,
                          defaults to CLOSEST_INTERP
    dd_version: which IMAS DD version should be used
    {port_name}_occ: occurrence number for loading and saving of given ids

How to use in ymmsl file::

    model:
        name: example_model
        components:
            macro:
                implementation: source_component
                ports:
                o_i: [core_profiles_out]
            micro:
                implementation: sink_component
                ports:
                f_init: [core_profiles_in]
        conduits:
            macro.core_profiles_out: micro.core_profiles_in
    settings:
        macro.source_uri: source_uri
        micro.sink_uri: sink_uri
    implementations:
        sink_component:
            executable: python
            args: -u -m pds.utils.sink_component
        source_component:
            executable: python
            args: -u -m pds.utils.source_component
"""

import logging
from typing import List, Optional

from imas import DBEntry, IDSFactory
from imas.ids_defs import CLOSEST_INTERP, PREVIOUS_INTERP, LINEAR_INTERP
from libmuscle import Instance, Message
from ymmsl import Operator

from imas_m3.utils import get_port_list, get_setting_optional

# TODO: enable specifying time range
# TODO: setting for full ids instead of separate time_slices
# TODO: handle sanity checks for timestamps
# TODO: make interp_method a setting
# TODO: make fully flexible single component


def muscled_sink() -> None:
    """Implementation of sink component"""
    instance = Instance(
        {
            Operator.F_INIT: [
                f"{ids_name}_in" for ids_name in IDSFactory().ids_names()
            ],
        }
    )
    first_run = True
    while instance.reuse_instance():
        if first_run:
            dd_version = get_setting_optional(instance, "dd_version")
            sink_uri = instance.get_setting("sink_uri")
            sink_db_entry = DBEntry(sink_uri, "w", dd_version=dd_version)
            port_list_in = get_port_list(instance, Operator.F_INIT)
            sanity_check_ports(instance)
            first_run = False

        # F_INIT
        handle_sink(instance, sink_db_entry, port_list_in)
    sink_db_entry.close()


def muscled_source() -> None:
    """Implementation of source component"""
    instance = Instance(
        {
            Operator.O_I: [f"{ids_name}_out" for ids_name in IDSFactory().ids_names()],
        }
    )
    first_run = True
    while instance.reuse_instance():
        if first_run:
            dd_version = get_setting_optional(instance, "dd_version")
            source_uri = instance.get_setting("source_uri")
            source_db_entry = DBEntry(source_uri, "r", dd_version=dd_version)
            port_list_out = get_port_list(instance, Operator.O_I)
            t_array = source_db_entry.get(
                port_list_out[0].replace("_out", ""), lazy=True
            ).time
            sanity_check_ports(instance)
            first_run = False

        for i, t_inner in enumerate(t_array):
            # O_I
            if i < len(t_array) - 1:
                next_t = t_array[i + 1]
            else:
                next_t = None
            handle_source(
                instance, source_db_entry, port_list_out, t_inner, next_timestamp=next_t
            )
    source_db_entry.close()


def muscled_sink_source() -> None:
    """Implementation of hybrid sink source component"""
    instance = Instance(
        {
            Operator.F_INIT: [
                f"{ids_name}_in" for ids_name in IDSFactory().ids_names()
            ],
            Operator.O_F: [f"{ids_name}_out" for ids_name in IDSFactory().ids_names()],
        }
    )
    first_run = True
    while instance.reuse_instance():
        if first_run:
            dd_version = get_setting_optional(instance, "dd_version")
            sink_uri = get_setting_optional(instance, "sink_uri")
            source_uri = instance.get_setting("source_uri")
            sink_db_entry = DBEntry(sink_uri, "w", dd_version=dd_version)
            source_db_entry = DBEntry(source_uri, "r", dd_version=dd_version)
            port_list_in = get_port_list(instance, Operator.F_INIT)
            port_list_out = get_port_list(instance, Operator.O_F)
            sanity_check_ports(instance)
            first_run = False

        # F_INIT
<<<<<<< HEAD
        t_cur, t_next = handle_sink(instance, sink_db_entry, port_list_in) or 0
=======
        if sink_uri is not None:
            t_cur = handle_sink(instance, sink_db_entry, port_list_in) or 0
>>>>>>> 5b37c248
        # O_F
        handle_source(
            instance, source_db_entry, port_list_out, t_cur, next_timestamp=t_next
        )

    sink_db_entry.close()
    source_db_entry.close()


def handle_source(
    instance: Instance,
    db_entry: Optional[DBEntry],
    port_list: List[str],
    t_cur: float,
    next_timestamp: Optional[float] = None,
) -> None:
    """Loop through source ids_names and send all outgoing messages"""
    if db_entry is None:
        return

    for port_name in port_list:
        ids_name = port_name.replace("_out", "")
        occ = get_setting_optional(instance, f"{port_name}_occ", default=0)
        interp_method = fix_interpolation_method(instance)
        slice_out = db_entry.get_slice(
            ids_name=ids_name,
            occurrence=occ,
            time_requested=t_cur,
            interpolation_method=interp_method,
        )
        msg_out = Message(
            t_cur, data=slice_out.serialize(), next_timestamp=next_timestamp
        )
        instance.send(port_name, msg_out)


def handle_sink(
    instance: Instance,
    db_entry: Optional[DBEntry],
    port_list: List[str],
) -> Optional[float]:
    """Loop through sink ids_names and receive all incoming messages"""
    t_cur = None
    t_next = None
    for port_name in port_list:
        ids_name = port_name.replace("_in", "")
        occ = get_setting_optional(instance, f"{port_name}_occ", default=0)
        msg_in = instance.receive(port_name)
        t_cur = msg_in.timestamp
        t_next = msg_in.next_timestamp
        if db_entry is not None:
            ids_data = getattr(IDSFactory(), ids_name)()
            ids_data.deserialize(msg_in.data)
            if len(ids_data.time) > 1:
                db_entry.put(ids_data, occurrence=occ)
            else:
                db_entry.put_slice(ids_data, occurrence=occ)
    return t_cur, t_next


def sanity_check_ports(instance: Instance) -> None:
    """Check whether any obvious problems are present in the instance config"""
    # check port name
    for operator, ports in instance.list_ports().items():
        for port_name in ports:
            if operator.name in ["F_INIT", "S"] and not port_name.endswith("_in"):
                raise Exception(
                    "Incoming port names should use the format '*ids_name*_in'. "
                    f"Problem port is {port_name}."
                )
            if operator.name in ["O_I", "O_F"] and not port_name.endswith("_out"):
                raise Exception(
                    "Outgoing port names should use the format '*ids_name*_out'. "
                    f"Problem port is {port_name}."
                )
    # check whether uri is provided if component acts as source
    no_source_uri = get_setting_optional(instance, "source_uri") is None
    no_source_ports = (
        len(
            instance.list_ports().get(Operator.O_I, [])
            + instance.list_ports().get(Operator.O_F, [])
        )
        == 0
    )
    if no_source_uri != no_source_ports:
        raise Exception(
            "Component needs a DBEntry URI to act as source. "
            "Add source_uri in the ymmsl settings file."
        )


def fix_interpolation_method(instance: Instance) -> int:
    setting = get_setting_optional(instance, "interpolation_method")
    if setting == 'CLOSEST_INTERP':
        interp = CLOSEST_INTERP
    elif setting == 'PREVIOUS_INTERP':
        interp = PREVIOUS_INTERP
    elif setting == 'LINEAR_INTERP':
        interp = LINEAR_INTERP
    else:
        interp = CLOSEST_INTERP
    return interp


if __name__ == "__main__":
    logging.basicConfig()
    logging.getLogger().setLevel(logging.INFO)
    muscled_sink_source()<|MERGE_RESOLUTION|>--- conflicted
+++ resolved
@@ -47,7 +47,7 @@
 """
 
 import logging
-from typing import List, Optional
+from typing import List, Optional, Tuple
 
 from imas import DBEntry, IDSFactory
 from imas.ids_defs import CLOSEST_INTERP, PREVIOUS_INTERP, LINEAR_INTERP
@@ -129,13 +129,15 @@
             Operator.O_F: [f"{ids_name}_out" for ids_name in IDSFactory().ids_names()],
         }
     )
+    sink_db_entry = None
     first_run = True
     while instance.reuse_instance():
         if first_run:
             dd_version = get_setting_optional(instance, "dd_version")
             sink_uri = get_setting_optional(instance, "sink_uri")
             source_uri = instance.get_setting("source_uri")
-            sink_db_entry = DBEntry(sink_uri, "w", dd_version=dd_version)
+            if sink_uri is not None:
+                sink_db_entry = DBEntry(sink_uri, "w", dd_version=dd_version)
             source_db_entry = DBEntry(source_uri, "r", dd_version=dd_version)
             port_list_in = get_port_list(instance, Operator.F_INIT)
             port_list_out = get_port_list(instance, Operator.O_F)
@@ -143,18 +145,14 @@
             first_run = False
 
         # F_INIT
-<<<<<<< HEAD
-        t_cur, t_next = handle_sink(instance, sink_db_entry, port_list_in) or 0
-=======
-        if sink_uri is not None:
-            t_cur = handle_sink(instance, sink_db_entry, port_list_in) or 0
->>>>>>> 5b37c248
+        t_cur, t_next = handle_sink(instance, sink_db_entry, port_list_in) or (0, None)
         # O_F
         handle_source(
             instance, source_db_entry, port_list_out, t_cur, next_timestamp=t_next
         )
 
-    sink_db_entry.close()
+    if sink_db_entry is not None:
+        sink_db_entry.close()
     source_db_entry.close()
 
 
@@ -189,9 +187,9 @@
     instance: Instance,
     db_entry: Optional[DBEntry],
     port_list: List[str],
-) -> Optional[float]:
+) -> Tuple[float, Optional[float]]:
     """Loop through sink ids_names and receive all incoming messages"""
-    t_cur = None
+    t_cur = 0.
     t_next = None
     for port_name in port_list:
         ids_name = port_name.replace("_in", "")
@@ -242,11 +240,11 @@
 
 def fix_interpolation_method(instance: Instance) -> int:
     setting = get_setting_optional(instance, "interpolation_method")
-    if setting == 'CLOSEST_INTERP':
+    if setting == "CLOSEST_INTERP":
         interp = CLOSEST_INTERP
-    elif setting == 'PREVIOUS_INTERP':
+    elif setting == "PREVIOUS_INTERP":
         interp = PREVIOUS_INTERP
-    elif setting == 'LINEAR_INTERP':
+    elif setting == "LINEAR_INTERP":
         interp = LINEAR_INTERP
     else:
         interp = CLOSEST_INTERP
