"""
Muscled data sink and/or source actor.

- Assumes that the port names for the conduits going out and in have
    the format ``*ids_name*_in`` and ``*ids_name*_out``, will fail otherwise.
- Set sink_uri and/or source_uri in the settings to determine which DBEntry
    is used as data sink and/or source.
- You can set the occurrence number per port with the optional setting
    ``*ids_name*_out_occ``
- For now the only available ports for the components are:
    source: O_I
    sink: F_INIT
    sink_source: F_INIT, O_F
- Available settings are
    sink_uri: which db entry uri the data should be saved to 
    source_uri: which db entry uri the data should be loaded from
    t_min: left boundary of loaded time range
    t_max: right boundary of loaded time range
    interpolation_method: which imas interpolation method to use for load,
                          defaults to CLOSEST_INTERP
    dd_version: which IMAS DD version should be used
    {port_name}_occ: occurrence number for loading and saving of given ids

How to use in ymmsl file::

    model:
        name: example_model
        components:
            macro:
                implementation: source_component
                ports:
                o_i: [core_profiles_out]
            micro:
                implementation: sink_component
                ports:
                f_init: [core_profiles_in]
        conduits:
            macro.core_profiles_out: micro.core_profiles_in
    settings:
        macro.source_uri: source_uri
        micro.sink_uri: sink_uri
    implementations:
        sink_component:
            executable: python
            args: -u -m pds.utils.sink_component
        source_component:
            executable: python
            args: -u -m pds.utils.source_component
"""

import logging
from typing import List, Optional, Tuple

from imas import DBEntry, IDSFactory
from imas.ids_defs import CLOSEST_INTERP, PREVIOUS_INTERP, LINEAR_INTERP
from libmuscle import Instance, Message
from ymmsl import Operator

from imas_m3.utils import get_port_list, get_setting_optional

# TODO: enable specifying time range
# TODO: setting for full ids instead of separate time_slices
# TODO: handle sanity checks for timestamps
# TODO: make interp_method a setting
# TODO: make fully flexible single component


def muscled_sink() -> None:
    """Implementation of sink component"""
    instance = Instance(
        {
            Operator.F_INIT: [
                f"{ids_name}_in" for ids_name in IDSFactory().ids_names()
            ],
        }
    )
    first_run = True
    while instance.reuse_instance():
        if first_run:
            dd_version = get_setting_optional(instance, "dd_version")
            sink_uri = instance.get_setting("sink_uri")
            sink_db_entry = DBEntry(sink_uri, "w", dd_version=dd_version)
            port_list_in = get_port_list(instance, Operator.F_INIT)
            sanity_check_ports(instance)
            first_run = False

        # F_INIT
        handle_sink(instance, sink_db_entry, port_list_in)
    sink_db_entry.close()


def muscled_source() -> None:
    """Implementation of source component"""
    instance = Instance(
        {
            Operator.O_I: [f"{ids_name}_out" for ids_name in IDSFactory().ids_names()],
        }
    )
    first_run = True
    while instance.reuse_instance():
        if first_run:
            dd_version = get_setting_optional(instance, "dd_version")
            source_uri = instance.get_setting("source_uri")
            source_db_entry = DBEntry(source_uri, "r", dd_version=dd_version)
            port_list_out = get_port_list(instance, Operator.O_I)
            t_array = source_db_entry.get(
                port_list_out[0].replace("_out", ""), lazy=True
            ).time
            t_min = max(
                get_setting_optional(instance, "t_min", default=-1e20), t_array[0]
            )
            t_max = min(
                get_setting_optional(instance, "t_max", default=1e20), t_array[-1]
            )
            t_array = [t for t in t_array if t_min <= t <= t_max]
            sanity_check_ports(instance)
            first_run = False

        for i, t_inner in enumerate(t_array):
            # O_I
            if i < len(t_array) - 1:
                next_t = t_array[i + 1]
            else:
                next_t = None
            handle_source(
                instance, source_db_entry, port_list_out, t_inner, next_timestamp=next_t
            )
    source_db_entry.close()


def muscled_sink_source() -> None:
    """Implementation of hybrid sink source component"""
    sink_db_entry = None
    instance = Instance(
        {
            Operator.F_INIT: [
                f"{ids_name}_in" for ids_name in IDSFactory().ids_names()
            ],
            Operator.O_F: [f"{ids_name}_out" for ids_name in IDSFactory().ids_names()],
        }
    )
    sink_db_entry = None
    first_run = True
    while instance.reuse_instance():
        if first_run:
            dd_version = get_setting_optional(instance, "dd_version")
            sink_uri = get_setting_optional(instance, "sink_uri")
            source_uri = instance.get_setting("source_uri")
            if sink_uri is not None:
                sink_db_entry = DBEntry(sink_uri, "w", dd_version=dd_version)
            source_db_entry = DBEntry(source_uri, "r", dd_version=dd_version)
            port_list_in = get_port_list(instance, Operator.F_INIT)
            port_list_out = get_port_list(instance, Operator.O_F)
            sanity_check_ports(instance)
            first_run = False

        # F_INIT
<<<<<<< HEAD
        t_cur, t_next = handle_sink(instance, sink_db_entry, port_list_in) or (0, None)
=======
        t_cur = handle_sink(instance, sink_db_entry, port_list_in) or 0
>>>>>>> e35d2d0f
        # O_F
        handle_source(
            instance, source_db_entry, port_list_out, t_cur, next_timestamp=t_next
        )

    if sink_db_entry is not None:
        sink_db_entry.close()
    source_db_entry.close()


def handle_source(
    instance: Instance,
    db_entry: Optional[DBEntry],
    port_list: List[str],
    t_cur: float,
    next_timestamp: Optional[float] = None,
) -> None:
    """Loop through source ids_names and send all outgoing messages"""
    if db_entry is None:
        return

    for port_name in port_list:
        ids_name = port_name.replace("_out", "")
        occ = get_setting_optional(instance, f"{port_name}_occ", default=0)
        interp_method = fix_interpolation_method(instance)
        slice_out = db_entry.get_slice(
            ids_name=ids_name,
            occurrence=occ,
            time_requested=t_cur,
            interpolation_method=interp_method,
        )
        msg_out = Message(
            t_cur, data=slice_out.serialize(), next_timestamp=next_timestamp
        )
        instance.send(port_name, msg_out)


def handle_sink(
    instance: Instance,
    db_entry: Optional[DBEntry],
    port_list: List[str],
) -> Tuple[float, Optional[float]]:
    """Loop through sink ids_names and receive all incoming messages"""
    t_cur = 0.
    t_next = None
    for port_name in port_list:
        ids_name = port_name.replace("_in", "")
        occ = get_setting_optional(instance, f"{port_name}_occ", default=0)
        msg_in = instance.receive(port_name)
        t_cur = msg_in.timestamp
        t_next = msg_in.next_timestamp
        if db_entry is not None:
            ids_data = getattr(IDSFactory(), ids_name)()
            ids_data.deserialize(msg_in.data)
            if len(ids_data.time) > 1:
                db_entry.put(ids_data, occurrence=occ)
            else:
                db_entry.put_slice(ids_data, occurrence=occ)
    return t_cur, t_next


def sanity_check_ports(instance: Instance) -> None:
    """Check whether any obvious problems are present in the instance config"""
    # check port name
    for operator, ports in instance.list_ports().items():
        for port_name in ports:
            if operator.name in ["F_INIT", "S"] and not port_name.endswith("_in"):
                raise Exception(
                    "Incoming port names should use the format '*ids_name*_in'. "
                    f"Problem port is {port_name}."
                )
            if operator.name in ["O_I", "O_F"] and not port_name.endswith("_out"):
                raise Exception(
                    "Outgoing port names should use the format '*ids_name*_out'. "
                    f"Problem port is {port_name}."
                )
    # check whether uri is provided if component acts as source
    no_source_uri = get_setting_optional(instance, "source_uri") is None
    no_source_ports = (
        len(
            instance.list_ports().get(Operator.O_I, [])
            + instance.list_ports().get(Operator.O_F, [])
        )
        == 0
    )
    if no_source_uri != no_source_ports:
        raise Exception(
            "Component needs a DBEntry URI to act as source. "
            "Add source_uri in the ymmsl settings file."
        )


def fix_interpolation_method(instance: Instance) -> int:
    setting = get_setting_optional(instance, "interpolation_method")
    if setting == "CLOSEST_INTERP":
        interp = CLOSEST_INTERP
    elif setting == "PREVIOUS_INTERP":
        interp = PREVIOUS_INTERP
    elif setting == "LINEAR_INTERP":
        interp = LINEAR_INTERP
    else:
        interp = CLOSEST_INTERP
    return interp


if __name__ == "__main__":
    logging.basicConfig()
    logging.getLogger().setLevel(logging.INFO)
    muscled_sink_source()<|MERGE_RESOLUTION|>--- conflicted
+++ resolved
@@ -155,11 +155,7 @@
             first_run = False
 
         # F_INIT
-<<<<<<< HEAD
         t_cur, t_next = handle_sink(instance, sink_db_entry, port_list_in) or (0, None)
-=======
-        t_cur = handle_sink(instance, sink_db_entry, port_list_in) or 0
->>>>>>> e35d2d0f
         # O_F
         handle_source(
             instance, source_db_entry, port_list_out, t_cur, next_timestamp=t_next
