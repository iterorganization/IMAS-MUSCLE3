r"""
MUSCLE3 actor performing Operational Limit Checking with IDS-validator.

On message arrival on an F_INIT or S port validation is launched for that IDS.
Multi-IDS validation is only performed if messages with all those IDSes arrive
with the same timestamp.
"""

import logging
import sys
import tempfile
from datetime import datetime
from pathlib import Path

from ids_validator.report.summaryReportGenerator import SummaryReportGenerator
from ids_validator.validate.validate import validate
from ids_validator.validate_options import ValidateOptions
from imas import DBEntry, IDSFactory
from libmuscle import Instance
from ymmsl import Operator

from imas_m3.utils import get_port_list, get_setting_optional

logger = logging.getLogger()


def main():
    """Create instance and enter submodel execution loop"""
    logger.info("Starting OLC Actor")
    instance = Instance(
        {
            Operator.F_INIT: [
                f"{ids_name}_in" for ids_name in IDSFactory().ids_names()
            ],
        }
    )

    # enter re-use loop
    while instance.reuse_instance():
        port_list_in = get_port_list(instance, Operator.F_INIT)
        # wait for messages on all of the ports (one after the other)
        # Note: this does not handle uneven message counts on different ports.
        # nor does it handle occurrances
        # but it must be this way now, since there is no `select` for muscle3 ports
        ids_data = {}
        for port_name in port_list_in:
            ids_name = port_name.replace("_in", "")
            msg_in = instance.receive(port_name)
            t_cur = msg_in.timestamp
            ids_data[ids_name] = getattr(IDSFactory(), ids_name)()
            ids_data[ids_name].deserialize(msg_in.data)

        # we have now received one message on each of the ports, and can launch a
        # validation action
<<<<<<< HEAD
=======
        import tempfile

>>>>>>> e35d2d0f
        with tempfile.TemporaryDirectory() as tmpdir:
            IMAS_URI = f"imas:hdf5?path={tmpdir}"
            with DBEntry(IMAS_URI, "w") as db:
                # write all IDSes to the temporary HDF5 entry, since ids_validator prefers to load
                # stuff itself. Some performance improvement could be made there by making
                # a second entrypoint that does not load by imas_uri but accepts a
                # collection of toplevels.
                for ids in ids_data.values():
                    db.put(ids)

            validate_options = ValidateOptions(
                rulesets=get_setting_optional(
                    instance, "rulesets", default="PDS-OLC"
                ).split(";"),
                extra_rule_dirs=[
                    Path(x)
                    for x in get_setting_optional(
                        instance, "extra_rule_dirs", default=""
                    ).split(";")
                ],
                apply_generic=get_setting_optional(
                    instance, "apply_generic", default=True
                ),
            )

            result = validate(IMAS_URI, validate_options)
            validation_passed = all([r.success for r in result.results])
            if validation_passed:
                logger.info("Check passed")
            else:
                today = datetime.now().strftime("%Y-%m-%d_%H:%M:%S")
                # not sure whether we need the summary report generator or the detailed
                summary_generator = SummaryReportGenerator([result], today)
                summary_generator.save_html(f"{t_cur}_report.html")

                if get_setting_optional(instance, "halt_on_error", default=False):
                    logger.critical("Check failed!")
                    sys.exit(1)
                else:
                    # this message can be much more verbose. Should include:
                    # - IDSes that have failed
                    # - rules that have been violated (unless there are many?)
                    logger.warning("Check failed!")


if __name__ == "__main__":
    logging.basicConfig(
        format="%(asctime)s - %(name)s - %(levelname)s - %(message)s",
        level=logging.INFO,
    )
    main()<|MERGE_RESOLUTION|>--- conflicted
+++ resolved
@@ -52,11 +52,7 @@
 
         # we have now received one message on each of the ports, and can launch a
         # validation action
-<<<<<<< HEAD
-=======
-        import tempfile
 
->>>>>>> e35d2d0f
         with tempfile.TemporaryDirectory() as tmpdir:
             IMAS_URI = f"imas:hdf5?path={tmpdir}"
             with DBEntry(IMAS_URI, "w") as db:
